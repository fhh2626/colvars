// -*- c++ -*-

// This file is part of the Collective Variables module (Colvars).
// The original version of Colvars and its updates are located at:
// https://github.com/Colvars/colvars
// Please update all Colvars source files before making any changes.
// If you wish to distribute your changes, please submit them to the
// Colvars repository at GitHub.

#ifndef COLVARVALUE_H
#define COLVARVALUE_H

#include "colvarmodule.h"
#include "colvartypes.h"


/// \brief Value of a collective variable: this is a metatype which
/// can be set at runtime.  By default it is set to be a scalar
/// number, and can be treated as such in all operations (this is
/// done by most \link colvar::cvc \endlink implementations).
///
/// \link colvarvalue \endlink allows \link colvar \endlink to be
/// treat different data types.  By default, a \link colvarvalue
/// \endlink variable is a scalar number.  To use it as
/// another type, declare and initialize it as
/// `colvarvalue x(colvarvalue::type_xxx)`, use `x.type (colvarvalue::type_xxx)`
///  at a later stage, or if unset,
///  assign the type with `x = y;`, provided y is correctly set.
///
/// All operators (either unary or binary) on a \link
/// colvarvalue \endlink object performs one or more checks on the
/// \link Type \endlink, except when reading from a stream, when there is no way to
/// detect the \link Type \endlink.  To use  `is >> x;` x \b MUST
/// already have a type correcly set up for properly parsing the
/// stream. No problem of course with the output streams: `os << x;`
///
/// \em Note \em on \em performance: to avoid type checks in a long array of \link
/// colvarvalue \endlink objects, use one of the existing "_opt" functions or implement a new one

class colvar;

class colvarvalue {

public:

  /// \brief Possible types of value
  ///
  /// These three cover most possibilities of data type one can
  /// devise.  If you need to implement a new colvar with a very
  /// complex data type, it's better to put an allocatable class here
  enum Type {
    /// Undefined type
    type_notset,
    /// Scalar number, implemented as \link colvarmodule::real \endlink (default)
    type_scalar,
    /// 3-dimensional vector, implemented as \link colvarmodule::rvector \endlink
    type_3vector,
    /// 3-dimensional unit vector, implemented as \link colvarmodule::rvector \endlink
    type_unit3vector,
    /// 3-dimensional vector that is a derivative of a unitvector
    type_unit3vectorderiv,
    /// 4-dimensional unit vector representing a rotation, implemented as \link colvarmodule::quaternion \endlink
    type_quaternion,
    /// 4-dimensional vector that is a derivative of a quaternion
    type_quaternionderiv,
    /// vector (arbitrary dimension)
    type_vector,
    /// Needed to iterate through enum
    type_all
  };

  /// Current type of this colvarvalue object
  Type value_type;

  /// \brief Real data member
  cvm::real real_value;

  /// \brief 3-dimensional vector data member
  cvm::rvector rvector_value;

  /// \brief Quaternion data member
  cvm::quaternion quaternion_value;

  /// \brief Generic vector data member
  cvm::vector1d<cvm::real> vector1d_value;

  /// \brief If \link vector1d_value \endlink is a concatenation of colvarvalues,
  /// keep track of the individual types
  std::vector<Type> elem_types;

  /// \brief If \link vector1d_value \endlink is a concatenation of colvarvalues,
  /// these mark the initial components of each colvarvalue
  std::vector<int> elem_indices;

  /// \brief If \link vector1d_value \endlink is a concatenation of colvarvalues,
  /// these mark how many components for each colvarvalue
  std::vector<int> elem_sizes;

  /// \brief Whether or not the type check is enforced
  static inline bool type_checking()
  {
    return true;
  }

  /// Runtime description of value types
  static std::string const type_desc(Type t);

  /// User keywords for specifying value types in the configuration
  static std::string const type_keyword(Type t);

  /// Number of degrees of freedom for each supported type
  static size_t num_df(Type t);

  /// Number of dimensions for each supported type (used to allocate vector1d_value)
  static size_t num_dimensions(Type t);

  /// Number of dimensions of this variable
  size_t size() const;

  /// \brief Default constructor: this class defaults to a scalar
  /// number and always behaves like it unless you change its type
  inline colvarvalue()
    : value_type(type_scalar), real_value(0.0)
  {}

  /// Constructor from a type specification
  inline colvarvalue(Type const &vti)
    : value_type(vti)
  {
    reset();
  }

  /// Copy constructor from real base type
  inline colvarvalue(cvm::real const &x)
    : value_type(type_scalar), real_value(x)
  {}

  /// \brief Copy constructor from rvector base type (Note: this sets
  /// by default a type \link type_3vector \endlink , if you want a
  /// \link type_unit3vector \endlink you must set it explicitly)
  inline colvarvalue(cvm::rvector const &v, Type vti = type_3vector)
    : value_type(vti), rvector_value(v)
  {}

  /// \brief Copy constructor from quaternion base type
  inline colvarvalue(cvm::quaternion const &q, Type vti = type_quaternion)
    : value_type(vti), quaternion_value(q)
  {}

  /// Copy constructor from vector1d base type
  colvarvalue(cvm::vector1d<cvm::real> const &v, Type vti = type_vector);

  /// Copy constructor from another \link colvarvalue \endlink
  colvarvalue(colvarvalue const &x);


  /// Set to the null value for the data type currently defined
  void reset();

  /// \brief If the variable has constraints (e.g. unitvector or
  /// quaternion), transform it to satisfy them; this function needs
  /// to be called only when the \link colvarvalue \endlink
<<<<<<< HEAD
  /// is calculated outside of \link cvc \endlink objects
  colvarvalue const & apply_constraints();
=======
  /// is calculated outside of \link colvar::cvc \endlink objects
  void apply_constraints();
>>>>>>> fed2ef75

  /// Get the current type
  inline Type type() const
  {
    return value_type;
  }

  /// Set the type explicitly
  void type(Type const &vti);

  /// Set the type after another \link colvarvalue \endlink
  void type(colvarvalue const &x);

  /// Set the type after a \link colvar \endlink object
  void type(colvar const *cv);

  /// Make the type a derivative of the original type
  /// (so that its constraints do not apply)
  void is_derivative();

  /// Square norm of this colvarvalue
  cvm::real norm2() const;

  /// Norm of this colvarvalue
  inline cvm::real norm() const
  {
    return cvm::sqrt(this->norm2());
  }

  /// Sum of the components of this colvarvalue (if more than one dimension)
  cvm::real sum() const;

  /// Return a colvarvalue object of the same type and all components set to 1
  colvarvalue ones() const;

  /// Square distance between this \link colvarvalue \endlink and another
  cvm::real dist2(colvarvalue const &x2) const;

  /// Derivative with respect to this \link colvarvalue \endlink of the square distance
  colvarvalue dist2_grad(colvarvalue const &x2) const;

  /// Return the midpoint between x1 and x2, optionally weighted by lambda
  /// (which must be between 0.0 and 1.0)
  static colvarvalue const interpolate(colvarvalue const &x1,
                                       colvarvalue const &x2,
                                       cvm::real const lambda = 0.5);

  /// Assignment operator (type of x is checked)
  colvarvalue & operator = (colvarvalue const &x);

  void operator += (colvarvalue const &x);
  void operator -= (colvarvalue const &x);
  void operator *= (cvm::real const &a);
  void operator /= (cvm::real const &a);

  // Binary operators (return values)
  friend colvarvalue operator + (colvarvalue const &x1, colvarvalue const &x2);
  friend colvarvalue operator - (colvarvalue const &x1, colvarvalue const &x2);
  friend colvarvalue operator * (colvarvalue const &x, cvm::real const &a);
  friend colvarvalue operator * (cvm::real const &a, colvarvalue const &x);
  friend colvarvalue operator / (colvarvalue const &x, cvm::real const &a);

  /// Inner product
  friend cvm::real operator * (colvarvalue const &x1, colvarvalue const &x2);

  // Cast to scalar
  inline operator cvm::real() const
  {
    if (value_type != type_scalar) {
      cvm::error("Error: trying to use a variable of type \""+
                 type_desc(value_type)+"\" as one of type \""+
                 type_desc(type_scalar)+"\".\n");
    }
    return real_value;
  }

  // Cast to 3-vector
  inline operator cvm::rvector() const
  {
    if ((value_type != type_3vector) &&
        (value_type != type_unit3vector) &&
        (value_type != type_unit3vectorderiv)) {
      cvm::error("Error: trying to use a variable of type \""+
                 type_desc(value_type)+"\" as one of type \""+
                 type_desc(type_3vector)+"\".\n");
    }
    return rvector_value;
  }

  // Cast to quaternion
  inline operator cvm::quaternion() const
  {
    if ((value_type != type_quaternion) &&
        (value_type != type_quaternionderiv)) {
      cvm::error("Error: trying to use a variable of type \""+
                 type_desc(value_type)+"\" as one of type \""+
                 type_desc(type_quaternion)+"\".\n");
    }
    return quaternion_value;
  }

  // Create a n-dimensional vector from one of the basic types, or return the existing vector
  cvm::vector1d<cvm::real> const as_vector() const;


  /// Whether this variable is a real number
  inline bool is_scalar() const
  {
    return (value_type == type_scalar);
  }


  /// Add an element to the vector (requires that type_vector is already set).
  /// This is only needed to use this object as a vector of "complex" colvar values.
  /// To use it instead as a plain n-dimensional vector, access vector1d_value directly.
  void add_elem(colvarvalue const &x);

  /// Get a single colvarvalue out of elements of the vector
  colvarvalue const get_elem(int const i_begin, int const i_end, Type const vt) const;

  /// Get a single colvarvalue out of elements of the vector
  colvarvalue const get_elem(int const icv) const;

  /// Set elements of the vector from a single colvarvalue (uses the rank of x
  /// to compute the length)
  void set_elem(int const icv, colvarvalue const &x);

  /// Set elements of the vector from a single colvarvalue
  void set_elem(int const i_begin, int const i_end, colvarvalue const &x);

  /// Make each element a random number in N(0,1)
  void set_random();

  /// Make each element equal to the given argument
  void set_ones(cvm::real assigned_value = 1.0);

  /// Make each element equal to its absolute value
  void set_absolute_value();

  /// Get a scalar number out of an element of the vector
  cvm::real operator [] (int const i) const;

  /// Use an element of the vector as a scalar number
  cvm::real & operator [] (int const i);

  /// Ensure that the two types are the same within a binary operator
  static int check_types(colvarvalue const &x1, colvarvalue const &x2);

  /// Ensure that the two types are the same within an assignment, or that the left side is type_notset
  static int check_types_assign(Type const &vt1, Type const &vt2);

  /// Undefined operation
  void undef_op() const;


  /// \brief Formatted output operator
  friend std::ostream & operator << (std::ostream &os, colvarvalue const &q);

  /// \brief Formatted input operator
  friend std::istream & operator >> (std::istream &is, colvarvalue &q);

  /// Give the number of characters required to output this
  /// colvarvalue, given the current type assigned and the number of
  /// characters for a real number
  size_t output_width(size_t const &real_width) const;

  /// Formats value as a script-friendly string (space separated list)
  std::string to_simple_string() const;

  /// Parses value from a script-friendly string (space separated list)
  int from_simple_string(std::string const &s);


  // optimized routines for operations on arrays of colvar values;
  // xv and result are assumed to have the same number of elements

  /// \brief Optimized routine for the inner product of one collective
  /// variable with an array
  static void inner_opt(colvarvalue const                        &x,
                        std::vector<colvarvalue>::iterator       &xv,
                        std::vector<colvarvalue>::iterator const &xv_end,
                        std::vector<cvm::real>::iterator         &result);

  /// \brief Optimized routine for the inner product of one collective
  /// variable with an array
  static void inner_opt(colvarvalue const                        &x,
                        std::list<colvarvalue>::iterator         &xv,
                        std::list<colvarvalue>::iterator const   &xv_end,
                        std::vector<cvm::real>::iterator         &result);

  /// \brief Optimized routine for the second order Legendre
  /// polynomial, (3cos^2(w)-1)/2, of one collective variable with an
  /// array
  static void p2leg_opt(colvarvalue const                        &x,
                        std::vector<colvarvalue>::iterator       &xv,
                        std::vector<colvarvalue>::iterator const &xv_end,
                        std::vector<cvm::real>::iterator         &result);

  /// \brief Optimized routine for the second order Legendre
  /// polynomial of one collective variable with an array
  static void p2leg_opt(colvarvalue const                        &x,
                        std::list<colvarvalue>::iterator         &xv,
                        std::list<colvarvalue>::iterator const   &xv_end,
                        std::vector<cvm::real>::iterator         &result);

};


inline size_t colvarvalue::size() const
{
  switch (value_type) {
  case colvarvalue::type_notset:
  default:
    return 0; break;
  case colvarvalue::type_scalar:
    return 1; break;
  case colvarvalue::type_3vector:
  case colvarvalue::type_unit3vector:
  case colvarvalue::type_unit3vectorderiv:
    return 3; break;
  case colvarvalue::type_quaternion:
  case colvarvalue::type_quaternionderiv:
    return 4; break;
  case colvarvalue::type_vector:
    return vector1d_value.size(); break;
  }
}


inline cvm::real colvarvalue::operator [] (int const i) const
{
  switch (value_type) {
  case colvarvalue::type_notset:
  default:
    cvm::error("Error: trying to access a colvar value "
               "that is not initialized.\n", BUG_ERROR);
    return 0.0; break;
  case colvarvalue::type_scalar:
    return real_value; break;
  case colvarvalue::type_3vector:
  case colvarvalue::type_unit3vector:
  case colvarvalue::type_unit3vectorderiv:
    return rvector_value[i]; break;
  case colvarvalue::type_quaternion:
  case colvarvalue::type_quaternionderiv:
    return quaternion_value[i]; break;
  case colvarvalue::type_vector:
    return vector1d_value[i]; break;
  }
}


inline cvm::real & colvarvalue::operator [] (int const i)
{
  switch (value_type) {
  case colvarvalue::type_notset:
  default:
    cvm::error("Error: trying to access a colvar value "
               "that is not initialized.\n", BUG_ERROR);
    return real_value; break;
  case colvarvalue::type_scalar:
    return real_value; break;
  case colvarvalue::type_3vector:
  case colvarvalue::type_unit3vector:
  case colvarvalue::type_unit3vectorderiv:
    return rvector_value[i]; break;
  case colvarvalue::type_quaternion:
  case colvarvalue::type_quaternionderiv:
    return quaternion_value[i]; break;
  case colvarvalue::type_vector:
    return vector1d_value[i]; break;
  }
}


inline int colvarvalue::check_types(colvarvalue const &x1,
                                    colvarvalue const &x2)
{
  if (!colvarvalue::type_checking()) {
    return COLVARS_OK;
  }

  if (x1.type() != x2.type()) {
    if (((x1.type() == type_unit3vector) &&
         (x2.type() == type_unit3vectorderiv)) ||
        ((x2.type() == type_unit3vector) &&
         (x1.type() == type_unit3vectorderiv)) ||
        ((x1.type() == type_quaternion) &&
         (x2.type() == type_quaternionderiv)) ||
        ((x2.type() == type_quaternion) &&
         (x1.type() == type_quaternionderiv))) {
      return COLVARS_OK;
    } else {
      cvm::error("Trying to perform an operation between two colvar "
                 "values with different types, \""+
                 colvarvalue::type_desc(x1.type())+
                 "\" and \""+
                 colvarvalue::type_desc(x2.type())+
                 "\".\n");
      return COLVARS_ERROR;
    }
  }

  if (x1.type() == type_vector) {
    if (x1.vector1d_value.size() != x2.vector1d_value.size()) {
      cvm::error("Trying to perform an operation between two vector colvar "
                 "values with different sizes, "+
                 cvm::to_str(x1.vector1d_value.size())+
                 " and "+
                 cvm::to_str(x2.vector1d_value.size())+
                 ".\n");
      return COLVARS_ERROR;
    }
  }
  return COLVARS_OK;
}


inline int colvarvalue::check_types_assign(colvarvalue::Type const &vt1,
                                           colvarvalue::Type const &vt2)
{
  if (!colvarvalue::type_checking()) {
    return COLVARS_OK;
  }

  if (vt1 != type_notset) {
    if (((vt1 == type_unit3vector) &&
         (vt2 == type_unit3vectorderiv)) ||
        ((vt2 == type_unit3vector) &&
         (vt1 == type_unit3vectorderiv)) ||
        ((vt1 == type_quaternion) &&
         (vt2 == type_quaternionderiv)) ||
        ((vt2 == type_quaternion) &&
         (vt1 == type_quaternionderiv))) {
      return COLVARS_OK;
    } else {
      if (vt1 != vt2) {
        cvm::error("Trying to assign a colvar value with type \""+
                   type_desc(vt2)+"\" to one with type \""+
                   type_desc(vt1)+"\".\n");
        return COLVARS_ERROR;
      }
    }
  }
  return COLVARS_OK;
}


inline colvarvalue & colvarvalue::operator = (colvarvalue const &x)
{
  check_types_assign(this->type(), x.type());
  value_type = x.type();

  switch (this->type()) {
  case colvarvalue::type_scalar:
    this->real_value = x.real_value;
    break;
  case colvarvalue::type_3vector:
  case colvarvalue::type_unit3vector:
  case colvarvalue::type_unit3vectorderiv:
    this->rvector_value = x.rvector_value;
    break;
  case colvarvalue::type_quaternion:
  case colvarvalue::type_quaternionderiv:
    this->quaternion_value = x.quaternion_value;
    break;
  case colvarvalue::type_vector:
    vector1d_value = x.vector1d_value;
    elem_types = x.elem_types;
    elem_indices = x.elem_indices;
    elem_sizes = x.elem_sizes;
    break;
  case colvarvalue::type_notset:
  default:
    undef_op();
    break;
  }
  return *this;
}


inline void colvarvalue::operator += (colvarvalue const &x)
{
  colvarvalue::check_types(*this, x);

  switch (this->type()) {
  case colvarvalue::type_scalar:
    this->real_value += x.real_value;
    break;
  case colvarvalue::type_3vector:
  case colvarvalue::type_unit3vector:
  case colvarvalue::type_unit3vectorderiv:
    this->rvector_value += x.rvector_value;
    break;
  case colvarvalue::type_quaternion:
  case colvarvalue::type_quaternionderiv:
    this->quaternion_value += x.quaternion_value;
    break;
  case colvarvalue::type_vector:
    this->vector1d_value += x.vector1d_value;
    break;
  case colvarvalue::type_notset:
  default:
    undef_op();
  }
}


inline void colvarvalue::operator -= (colvarvalue const &x)
{
  colvarvalue::check_types(*this, x);

  switch (value_type) {
  case colvarvalue::type_scalar:
    real_value -= x.real_value;
    break;
  case colvarvalue::type_3vector:
  case colvarvalue::type_unit3vector:
  case colvarvalue::type_unit3vectorderiv:
    rvector_value -= x.rvector_value;
    break;
  case colvarvalue::type_quaternion:
  case colvarvalue::type_quaternionderiv:
    quaternion_value -= x.quaternion_value;
    break;
  case colvarvalue::type_vector:
    this->vector1d_value -= x.vector1d_value;
    break;
  case colvarvalue::type_notset:
  default:
    undef_op();
  }
}


inline void colvarvalue::operator *= (cvm::real const &a)
{
  switch (value_type) {
  case colvarvalue::type_scalar:
    real_value *= a;
    break;
  case colvarvalue::type_3vector:
  case colvarvalue::type_unit3vectorderiv:
    rvector_value *= a;
    break;
  case colvarvalue::type_quaternion:
  case colvarvalue::type_quaternionderiv:
    quaternion_value *= a;
    break;
  case colvarvalue::type_vector:
    this->vector1d_value *= a;
    break;
  case colvarvalue::type_notset:
  default:
    undef_op();
  }
}


inline void colvarvalue::operator /= (cvm::real const &a)
{
  switch (value_type) {
  case colvarvalue::type_scalar:
    real_value /= a; break;
  case colvarvalue::type_3vector:
  case colvarvalue::type_unit3vector:
  case colvarvalue::type_unit3vectorderiv:
    rvector_value /= a; break;
  case colvarvalue::type_quaternion:
  case colvarvalue::type_quaternionderiv:
    quaternion_value /= a; break;
  case colvarvalue::type_vector:
    this->vector1d_value /= a;
    break;
  case colvarvalue::type_notset:
  default:
    undef_op();
  }
}


inline cvm::vector1d<cvm::real> const colvarvalue::as_vector() const
{
  switch (value_type) {
  case colvarvalue::type_scalar:
    {
      cvm::vector1d<cvm::real> v(1);
      v[0] = real_value;
      return v;
    }
  case colvarvalue::type_3vector:
  case colvarvalue::type_unit3vector:
  case colvarvalue::type_unit3vectorderiv:
    return rvector_value.as_vector();
  case colvarvalue::type_quaternion:
  case colvarvalue::type_quaternionderiv:
    return quaternion_value.as_vector();
  case colvarvalue::type_vector:
    return vector1d_value;
  case colvarvalue::type_notset:
  default:
    return cvm::vector1d<cvm::real>(0);
  }
}


inline cvm::real colvarvalue::norm2() const
{
  switch (value_type) {
  case colvarvalue::type_scalar:
    return (this->real_value)*(this->real_value);
  case colvarvalue::type_3vector:
  case colvarvalue::type_unit3vector:
  case colvarvalue::type_unit3vectorderiv:
    return (this->rvector_value).norm2();
  case colvarvalue::type_quaternion:
  case colvarvalue::type_quaternionderiv:
    return (this->quaternion_value).norm2();
  case colvarvalue::type_vector:
    if (elem_types.size() > 0) {
      // if we have information about non-scalar types, use it
      cvm::real result = 0.0;
      size_t i;
      for (i = 0; i < elem_types.size(); i++) {
        result += (this->get_elem(i)).norm2();
      }
      return result;
    } else {
      return vector1d_value.norm2();
    }
    break;
  case colvarvalue::type_notset:
  default:
    return 0.0;
  }
}


inline cvm::real colvarvalue::sum() const
{
  switch (value_type) {
  case colvarvalue::type_scalar:
    return (this->real_value);
  case colvarvalue::type_3vector:
  case colvarvalue::type_unit3vector:
  case colvarvalue::type_unit3vectorderiv:
    return (this->rvector_value).x + (this->rvector_value).y +
      (this->rvector_value).z;
  case colvarvalue::type_quaternion:
  case colvarvalue::type_quaternionderiv:
    return (this->quaternion_value).q0 + (this->quaternion_value).q1 +
      (this->quaternion_value).q2 + (this->quaternion_value).q3;
  case colvarvalue::type_vector:
    return (this->vector1d_value).sum();
  case colvarvalue::type_notset:
  default:
    return 0.0;
  }
}


inline cvm::real colvarvalue::dist2(colvarvalue const &x2) const
{
  colvarvalue::check_types(*this, x2);

  switch (this->type()) {
  case colvarvalue::type_scalar:
    return (this->real_value - x2.real_value)*(this->real_value - x2.real_value);
  case colvarvalue::type_3vector:
    return (this->rvector_value - x2.rvector_value).norm2();
  case colvarvalue::type_unit3vector:
  case colvarvalue::type_unit3vectorderiv:
    // angle between (*this) and x2 is the distance
    return cvm::acos(this->rvector_value * x2.rvector_value) * cvm::acos(this->rvector_value * x2.rvector_value);
  case colvarvalue::type_quaternion:
  case colvarvalue::type_quaternionderiv:
    // angle between (*this) and x2 is the distance, the quaternion
    // object has it implemented internally
    return this->quaternion_value.dist2(x2.quaternion_value);
  case colvarvalue::type_vector:
    return (this->vector1d_value - x2.vector1d_value).norm2();
  case colvarvalue::type_notset:
  default:
    this->undef_op();
    return 0.0;
  };
}


#endif<|MERGE_RESOLUTION|>--- conflicted
+++ resolved
@@ -37,7 +37,6 @@
 /// \em Note \em on \em performance: to avoid type checks in a long array of \link
 /// colvarvalue \endlink objects, use one of the existing "_opt" functions or implement a new one
 
-class colvar;
 
 class colvarvalue {
 
@@ -160,13 +159,8 @@
   /// \brief If the variable has constraints (e.g. unitvector or
   /// quaternion), transform it to satisfy them; this function needs
   /// to be called only when the \link colvarvalue \endlink
-<<<<<<< HEAD
   /// is calculated outside of \link cvc \endlink objects
   colvarvalue const & apply_constraints();
-=======
-  /// is calculated outside of \link colvar::cvc \endlink objects
-  void apply_constraints();
->>>>>>> fed2ef75
 
   /// Get the current type
   inline Type type() const
