--- conflicted
+++ resolved
@@ -828,7 +828,6 @@
   }
   cvm::decrease_depth();
 
-<<<<<<< HEAD
   cvm::increase_depth();
   for (std::vector<colvarbias *>::iterator bi = biases.begin();
        bi != biases.end();
@@ -838,11 +837,7 @@
   cvm::decrease_depth();
 
   if (cv_traj_os.is_open()) {
-    // flush, but do not close to avoid problems with multiple NAMD runs
-=======
-  if (cv_traj_os.is_open()) {
     // do not close to avoid problems with multiple NAMD runs
->>>>>>> 5443e24b
     cv_traj_os.flush();
   }
 
