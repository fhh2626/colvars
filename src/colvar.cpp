--- conflicted
+++ resolved
@@ -1031,12 +1031,8 @@
        i++) {
     if (!cvcs[i]->b_enabled) continue;
     cvc_count++;
-<<<<<<< HEAD
+    // This loop could be done at CVC level
     for (size_t ig = 0; ig < cvcs[i]->atom_groups.size(); ig++) {
-=======
-    // This loop could be done at CVC level
-    for (ig = 0; ig < cvcs[i]->atom_groups.size(); ig++) {
->>>>>>> 6fd35463
       cvm::atom_group &atoms = *(cvcs[i]->atom_groups[ig]);
       atoms.reset_atoms_data();
       atoms.read_positions();
