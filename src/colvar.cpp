/// -*- c++ -*-

#include "colvarmodule.h"
#include "colvarvalue.h"
#include "colvarparse.h"
#include "colvar.h"
#include "colvarcomp.h"
#include "colvarscript.h"
#include <algorithm>



colvar::colvar(std::string const &conf)
{
  size_t i, j;
  cvm::log("Initializing a new collective variable.\n");

  get_keyval(conf, "name", this->name,
              (std::string("colvar")+cvm::to_str(cvm::colvars.size()+1)));

  if (cvm::colvar_by_name(this->name) != NULL) {
     cvm::error("Error: this colvar cannot have the same name, \""+this->name+
                      "\", as another colvar.\n",
               INPUT_ERROR);
  }

  // all tasks disabled by default
  for (i = 0; i < task_ntot; i++) {
    tasks[i] = false;
  }

  kinetic_energy = 0.0;
  potential_energy = 0.0;

  // read the configuration and set up corresponding instances, for
  // each type of component implemented
#define initialize_components(def_desc,def_config_key,def_class_name)   \
  {                                                                     \
    size_t def_count = 0;                                               \
    std::string def_conf = "";                                          \
    size_t pos = 0;                                                     \
    while ( this->key_lookup(conf,                                     \
                              def_config_key,                           \
                              def_conf,                                 \
                              pos) ) {                                  \
      if (!def_conf.size()) continue;                                   \
      cvm::log("Initializing "                                         \
                "a new \""+std::string(def_config_key)+"\" component"+ \
                (cvm::debug() ? ", with configuration:\n"+def_conf      \
                 : ".\n"));                                             \
      cvm::increase_depth();                                            \
      cvc *cvcp = new colvar::def_class_name(def_conf);                \
      if (cvcp != NULL) {                                               \
        cvcs.push_back(cvcp);                                          \
        cvcp->check_keywords(def_conf, def_config_key);                \
        if (cvm::get_error()) {                                         \
          cvm::error("Error: in setting up component \""                \
                      def_config_key"\".\n");                           \
          return;                                                       \
        }                                                               \
        cvm::decrease_depth();                                          \
      } else {                                                          \
        cvm::error("Error: in allocating component \""                  \
                          def_config_key"\".\n",                        \
                          MEMORY_ERROR);                                \
        return;                                                         \
      }                                                                 \
      if ( (cvcp->period != 0.0) || (cvcp->wrap_center != 0.0) ) {      \
        if ( (cvcp->function_type != std::string("distance_z")) &&     \
             (cvcp->function_type != std::string("dihedral")) &&       \
             (cvcp->function_type != std::string("spin_angle")) ) {    \
          cvm::error("Error: invalid use of period and/or "            \
                            "wrapAround in a \""+                       \
                            std::string(def_config_key)+               \
                            "\" component.\n"+                          \
                            "Period: "+cvm::to_str(cvcp->period) +      \
                        " wrapAround: "+cvm::to_str(cvcp->wrap_center), \
                        INPUT_ERROR);                                   \
          return;                                                       \
        }                                                               \
      }                                                                 \
      if ( ! cvcs.back()->name.size())                                  \
        cvcs.back()->name = std::string(def_config_key)+               \
          (cvm::to_str(++def_count));                                  \
      if (cvm::debug())                                                 \
        cvm::log("Done initializing a \""+                             \
                  std::string(def_config_key)+                         \
                  "\" component"+                                       \
                  (cvm::debug() ?                                       \
                   ", named \""+cvcs.back()->name+"\""                  \
                   : "")+".\n");                                        \
      def_conf = "";                                                    \
      if (cvm::debug())                                                 \
        cvm::log("Parsed "+cvm::to_str(cvcs.size())+                  \
                  " components at this time.\n");                       \
    }                                                                   \
  }


  initialize_components("distance",         "distance",       distance);
  initialize_components("distance vector",  "distanceVec",    distance_vec);
  initialize_components("distance vector "
                         "direction",        "distanceDir",    distance_dir);
  initialize_components("distance projection "
                         "on an axis",       "distanceZ",      distance_z);
  initialize_components("distance projection "
                         "on a plane",       "distanceXY",     distance_xy);
  initialize_components("average distance weighted by inverse power",
                         "distanceInv", distance_inv);

  initialize_components("coordination "
                         "number",           "coordNum",       coordnum);
  initialize_components("self-coordination "
                         "number",           "selfCoordNum",   selfcoordnum);

  initialize_components("angle",            "angle",          angle);
  initialize_components("dihedral",         "dihedral",       dihedral);

  initialize_components("hydrogen bond",    "hBond",          h_bond);

  //  initialize_components ("alpha helix",      "alphaDihedrals", alpha_dihedrals);
  initialize_components("alpha helix",      "alpha",          alpha_angles);

  initialize_components("dihedral principal "
                         "component",        "dihedralPC",     dihedPC);

  initialize_components("orientation",      "orientation",    orientation);
  initialize_components("orientation "
                         "angle",            "orientationAngle",orientation_angle);
  initialize_components("orientation "
                         "projection",       "orientationProj",orientation_proj);
  initialize_components("tilt",             "tilt",           tilt);
  initialize_components("spin angle",       "spinAngle",      spin_angle);

  initialize_components("RMSD",             "rmsd",           rmsd);

  //  initialize_components ("logarithm of MSD", "logmsd",         logmsd);

  initialize_components("radius of "
                         "gyration",         "gyration",       gyration);
  initialize_components("moment of "
                         "inertia",          "inertia",        inertia);
  initialize_components("moment of inertia around an axis",
                                             "inertiaZ",       inertia_z);
  initialize_components("eigenvector",      "eigenvector",    eigenvector);

  if (!cvcs.size()) {
    cvm::error("Error: no valid components were provided "
                      "for this collective variable.\n",
              INPUT_ERROR);
  }

  cvm::log("All components initialized.\n");

  // Setup colvar as scripted function of components
  if (get_keyval(conf, "scriptedFunction", scripted_function,
    "", colvarparse::parse_silent)) {

    enable(task_scripted);
    cvm::log("This colvar uses scripted function \"" + scripted_function + "\".");

    // Only accept scalar scripted colvars
    // might accept other types when the infrastructure is in place
    // for derivatives of vectors wrt vectors
    x.type(colvarvalue::type_scalar);
    x_reported.type(x.type());

    // Sort array of cvcs based on values of componentExp
    std::vector<cvc *> temp_vec;
    for (i = 1; i <= cvcs.size(); i++) {
      for (j = 0; j < cvcs.size(); j++) {
        if (cvcs[j]->sup_np == int(i)) {
          temp_vec.push_back(cvcs[j]);
          break;
        }
      }
    }
    if (temp_vec.size() != cvcs.size()) {
      cvm::error("Could not find order numbers for all components "
                  "in componentExp values.");
      return;
    }
    cvcs = temp_vec;

    // Build ordered list of component values that will be
    // passed to the script
    for (j = 0; j < cvcs.size(); j++) {
      sorted_cvc_values.push_back(cvcs[j]->p_value());
    }

    b_homogeneous = false;
    // Scripted functions are deemed non-periodic
    b_periodic = false;
    period = 0.0;
    b_inverse_gradients = false;
    b_Jacobian_force = false;
  }

  if (!tasks[task_scripted]) {
    colvarvalue::Type const value_type = (cvcs[0])->type();
    if (cvm::debug())
<<<<<<< HEAD
      cvm::log ("This collective variable is a "+
                colvarvalue::type_desc(value_type)+", corresponding to "+
                cvm::to_str (colvarvalue::num_df(value_type))+
=======
      cvm::log("This collective variable is a "+
                colvarvalue::type_desc[value_type]+", corresponding to "+
                cvm::to_str(colvarvalue::dof_num[value_type])+
>>>>>>> 009a45c6
                " internal degrees of freedom.\n");
    x.type(value_type);
    x_reported.type(value_type);
  }

  // If using scripted biases, any colvar may receive bias forces
  // and will need its gradient
  if (cvm::scripted_forces()) {
    enable(task_gradients);
  }

  // check for linear combinations

  b_linear = !tasks[task_scripted];
  for (i = 0; i < cvcs.size(); i++) {
    if ((cvcs[i])->b_debug_gradients)
      enable(task_gradients);

    if ((cvcs[i])->sup_np != 1) {
      if (cvm::debug() && b_linear)
        cvm::log("Warning: You are using a non-linear polynomial "
                  "combination to define this collective variable, "
                  "some biasing methods may be unavailable.\n");
      b_linear = false;

      if ((cvcs[i])->sup_np < 0) {
        cvm::log("Warning: you chose a negative exponent in the combination; "
                  "if you apply forces, the simulation may become unstable "
                  "when the component \""+
                  (cvcs[i])->function_type+"\" approaches zero.\n");
      }
    }
  }

  // Colvar is homogeneous iff:
  // - it is not scripted
  // - it is linear
  // - all cvcs have coefficient 1 or -1
  // i.e. sum or difference of cvcs

  b_homogeneous = !tasks[task_scripted] && b_linear;
  for (i = 0; i < cvcs.size(); i++) {
    if ((std::fabs(cvcs[i]->sup_coeff) - 1.0) > 1.0e-10) {
      b_homogeneous = false;
    }
  }

  // Colvar is deemed periodic iff:
  // - it is homogeneous
  // - all cvcs are periodic
  // - all cvcs have the same period

  b_periodic = cvcs[0]->b_periodic && b_homogeneous;
  period = cvcs[0]->period;
  for (i = 1; i < cvcs.size(); i++) {
    if (!cvcs[i]->b_periodic || cvcs[i]->period != period) {
      b_periodic = false;
      period = 0.0;
    }
  }

  // these will be set to false if any of the cvcs has them false
  b_inverse_gradients = !tasks[task_scripted];
  b_Jacobian_force    = !tasks[task_scripted];

  // check the available features of each cvc
  for (i = 0; i < cvcs.size(); i++) {
    if ((cvcs[i])->b_periodic && !b_periodic) {
        cvm::log("Warning: although this component is periodic, the colvar will "
                  "not be treated as periodic, either because the exponent is not "
                  "1, or because multiple components are present. Make sure that "
                  "you know what you are doing!");
    }

    if (! (cvcs[i])->b_inverse_gradients)
      b_inverse_gradients = false;

    if (! (cvcs[i])->b_Jacobian_derivative)
      b_Jacobian_force = false;

    // components may have different types only for scripted functions
    if (!tasks[task_scripted] && (cvcs[i])->type() != (cvcs[0])->type() ) {
      cvm::error("ERROR: you are definining this collective variable "
                 "by using components of different types, \""+
                 colvarvalue::type_desc((cvcs[0])->type())+
                 "\" and \""+
                 colvarvalue::type_desc((cvcs[i])->type())+
                 "\". "
                 "You must use the same type in order to "
                 " sum them together.\n", INPUT_ERROR);
      return;
    }
  }

  get_keyval(conf, "width", width, 1.0);
  if (width <= 0.0) {
    cvm::error("Error: \"width\" must be positive.\n", INPUT_ERROR);
  }

  lower_boundary.type(this->type());
  lower_wall.type     (this->type());

  upper_boundary.type(this->type());
  upper_wall.type     (this->type());

  if (this->type() == colvarvalue::type_scalar) {

    if (get_keyval(conf, "lowerBoundary", lower_boundary, lower_boundary)) {
      enable(task_lower_boundary);
    }

    get_keyval(conf, "lowerWallConstant", lower_wall_k, 0.0);
    if (lower_wall_k > 0.0) {
      get_keyval(conf, "lowerWall", lower_wall, lower_boundary);
      enable(task_lower_wall);
    }

    if (get_keyval(conf, "upperBoundary", upper_boundary, upper_boundary)) {
      enable(task_upper_boundary);
    }

    get_keyval(conf, "upperWallConstant", upper_wall_k, 0.0);
    if (upper_wall_k > 0.0) {
      get_keyval(conf, "upperWall", upper_wall, upper_boundary);
      enable(task_upper_wall);
    }
  }

  if (tasks[task_lower_boundary]) {
    get_keyval(conf, "hardLowerBoundary", hard_lower_boundary, false);
  }
  if (tasks[task_upper_boundary]) {
    get_keyval(conf, "hardUpperBoundary", hard_upper_boundary, false);
  }

  // consistency checks for boundaries and walls
  if (tasks[task_lower_boundary] && tasks[task_upper_boundary]) {
    if (lower_boundary >= upper_boundary) {
      cvm::error("Error: the upper boundary, "+
                        cvm::to_str(upper_boundary)+
                        ", is not higher than the lower boundary, "+
                        cvm::to_str(lower_boundary)+".\n",
                INPUT_ERROR);
    }
  }

  if (tasks[task_lower_wall] && tasks[task_upper_wall]) {
    if (lower_wall >= upper_wall) {
      cvm::error("Error: the upper wall, "+
                        cvm::to_str(upper_wall)+
                        ", is not higher than the lower wall, "+
                        cvm::to_str(lower_wall)+".\n",
                INPUT_ERROR);
    }

    if (dist2(lower_wall, upper_wall) < 1.0E-12) {
      cvm::log("Lower wall and upper wall are equal "
                "in the periodic domain of the colvar: disabling walls.\n");
      disable(task_lower_wall);
      disable(task_upper_wall);
    }
  }

  get_keyval(conf, "expandBoundaries", expand_boundaries, false);
  if (expand_boundaries && periodic_boundaries()) {
    cvm::error("Error: trying to expand boundaries that already "
                      "cover a whole period of a periodic colvar.\n",
              INPUT_ERROR);
  }
  if (expand_boundaries && hard_lower_boundary && hard_upper_boundary) {
    cvm::error("Error: inconsistent configuration "
                      "(trying to expand boundaries with both "
                      "hardLowerBoundary and hardUpperBoundary enabled).\n",
              INPUT_ERROR);
}

  {
    bool b_extended_lagrangian;
    get_keyval(conf, "extendedLagrangian", b_extended_lagrangian, false);

    if (b_extended_lagrangian) {
      cvm::real temp, tolerance, period;

      cvm::log("Enabling the extended Lagrangian term for colvar \""+
                this->name+"\".\n");

      enable(task_extended_lagrangian);

      xr.type(this->type());
      vr.type(this->type());
      fr.type(this->type());

      const bool found = get_keyval(conf, "extendedTemp", temp, cvm::temperature());
      if (temp <= 0.0) {
        if (found)
          cvm::log("Error: \"extendedTemp\" must be positive.\n");
        else
          cvm::error("Error: a positive temperature must be provided, either "
                            "by enabling a thermostat, or through \"extendedTemp\".\n",
                      INPUT_ERROR);
      }

      get_keyval(conf, "extendedFluctuation", tolerance);
      if (tolerance <= 0.0) {
        cvm::error("Error: \"extendedFluctuation\" must be positive.\n", INPUT_ERROR);
      }
      ext_force_k = cvm::boltzmann() * temp / (tolerance * tolerance);
      cvm::log("Computed extended system force constant: " + cvm::to_str(ext_force_k) + " kcal/mol/U^2");

      get_keyval(conf, "extendedTimeConstant", period, 200.0);
      if (period <= 0.0) {
        cvm::error("Error: \"extendedTimeConstant\" must be positive.\n", INPUT_ERROR);
      }
      ext_mass = (cvm::boltzmann() * temp * period * period)
                 / (4.0 * PI * PI * tolerance * tolerance);
      cvm::log("Computed fictitious mass: " + cvm::to_str(ext_mass) + " kcal/mol/(U/fs)^2   (U: colvar unit)");

      {
        bool b_output_energy;
        get_keyval(conf, "outputEnergy", b_output_energy, false);
        if (b_output_energy) {
          enable(task_output_energy);
        }
      }

      get_keyval(conf, "extendedLangevinDamping", ext_gamma, 1.0);
      if (ext_gamma < 0.0) {
        cvm::error("Error: \"extendedLangevinDamping\" may not be negative.\n", INPUT_ERROR);
      }
      if (ext_gamma != 0.0) {
        enable(task_langevin);
        ext_gamma *= 1.0e-3; // convert from ps-1 to fs-1
        ext_sigma = std::sqrt(2.0 * cvm::boltzmann() * temp * ext_gamma * ext_mass / cvm::dt());
      }
    }
  }

  {
    bool b_output_value;
    get_keyval(conf, "outputValue", b_output_value, true);
    if (b_output_value) {
      enable(task_output_value);
    }
  }

  {
    bool b_output_velocity;
    get_keyval(conf, "outputVelocity", b_output_velocity, false);
    if (b_output_velocity) {
      enable(task_output_velocity);
    }
  }

  {
    bool b_output_system_force;
    get_keyval(conf, "outputSystemForce", b_output_system_force, false);
    if (b_output_system_force) {
      enable(task_output_system_force);
    }
  }

  {
    bool b_output_applied_force;
    get_keyval(conf, "outputAppliedForce", b_output_applied_force, false);
    if (b_output_applied_force) {
      enable(task_output_applied_force);
    }
  }

  if (cvm::b_analysis)
    parse_analysis(conf);

  if (cvm::debug())
    cvm::log("Done initializing collective variable \""+this->name+"\".\n");
}



void colvar::build_atom_list(void)
{
  // If atomic gradients are requested, build full list of atom ids from all cvcs
  std::list<int> temp_id_list;

  for (size_t i = 0; i < cvcs.size(); i++) {
    for (size_t j = 0; j < cvcs[i]->atom_groups.size(); j++) {
      for (size_t k = 0; k < cvcs[i]->atom_groups[j]->size(); k++) {
        temp_id_list.push_back(cvcs[i]->atom_groups[j]->at(k).id);
      }
    }
  }

  temp_id_list.sort();
  temp_id_list.unique();

  // atom_ids = std::vector<int> (temp_id_list.begin(), temp_id_list.end());
  unsigned int id_i = 0;
  std::list<int>::iterator li;
  for (li = temp_id_list.begin(); li != temp_id_list.end(); ++li) {
    atom_ids[id_i] = *li;
    id_i++;
  }

  temp_id_list.clear();

  atomic_gradients.resize(atom_ids.size());
  if (atom_ids.size()) {
    if (cvm::debug())
      cvm::log("Colvar: created atom list with " + cvm::to_str(atom_ids.size()) + " atoms.\n");
  } else {
    cvm::log("Warning: colvar components communicated no atom IDs.\n");
  }
}


int colvar::parse_analysis(std::string const &conf)
{

  //   if (cvm::debug())
  //     cvm::log ("Parsing analysis flags for collective variable \""+
  //               this->name+"\".\n");

  runave_length = 0;
  bool b_runave = false;
  if (get_keyval(conf, "runAve", b_runave) && b_runave) {

    enable(task_runave);

    get_keyval(conf, "runAveLength", runave_length, 1000);
    get_keyval(conf, "runAveStride", runave_stride, 1);

    if ((cvm::restart_out_freq % runave_stride) != 0) {
      cvm::error("Error: runAveStride must be commensurate with the restart frequency.\n", INPUT_ERROR);
    }

    std::string runave_outfile;
    get_keyval(conf, "runAveOutputFile", runave_outfile,
                std::string(cvm::output_prefix+"."+
                             this->name+".runave.traj"));

    size_t const this_cv_width = x.output_width(cvm::cv_width);
    runave_os.open(runave_outfile.c_str());
    runave_os << "# " << cvm::wrap_string("step", cvm::it_width-2)
              << "  "
              << cvm::wrap_string("running average", this_cv_width)
              << " "
              << cvm::wrap_string("running stddev", this_cv_width)
              << "\n";
  }

  acf_length = 0;
  bool b_acf = false;
  if (get_keyval(conf, "corrFunc", b_acf) && b_acf) {

    enable(task_corrfunc);

    std::string acf_colvar_name;
    get_keyval(conf, "corrFuncWithColvar", acf_colvar_name, this->name);
    if (acf_colvar_name == this->name) {
      cvm::log("Calculating auto-correlation function.\n");
    } else {
      cvm::log("Calculating correlation function with \""+
                this->name+"\".\n");
    }

    std::string acf_type_str;
    get_keyval(conf, "corrFuncType", acf_type_str, to_lower_cppstr(std::string("velocity")));
    if (acf_type_str == to_lower_cppstr(std::string("coordinate"))) {
      acf_type = acf_coor;
    } else if (acf_type_str == to_lower_cppstr(std::string("velocity"))) {
      acf_type = acf_vel;
      enable(task_fdiff_velocity);
      if (acf_colvar_name.size())
        (cvm::colvar_by_name(acf_colvar_name))->enable(task_fdiff_velocity);
    } else if (acf_type_str == to_lower_cppstr(std::string("coordinate_p2"))) {
      acf_type = acf_p2coor;
    } else {
      cvm::log("Unknown type of correlation function, \""+
                        acf_type_str+"\".\n");
      cvm::set_error_bits(INPUT_ERROR);
    }

    get_keyval(conf, "corrFuncOffset", acf_offset, 0);
    get_keyval(conf, "corrFuncLength", acf_length, 1000);
    get_keyval(conf, "corrFuncStride", acf_stride, 1);

    if ((cvm::restart_out_freq % acf_stride) != 0) {
      cvm::error("Error: corrFuncStride must be commensurate with the restart frequency.\n", INPUT_ERROR);
    }

    get_keyval(conf, "corrFuncNormalize", acf_normalize, true);
    get_keyval(conf, "corrFuncOutputFile", acf_outfile,
                std::string(cvm::output_prefix+"."+this->name+
                             ".corrfunc.dat"));
  }
  return (cvm::get_error() ? COLVARS_ERROR : COLVARS_OK);
}


int colvar::enable(colvar::task const &t)
{
  switch (t) {

  case task_output_system_force:
    enable(task_system_force);
    break;

  case task_report_Jacobian_force:
    enable(task_Jacobian_force);
    enable(task_system_force);
    if (cvm::debug())
      cvm::log("Adding the Jacobian force to the system force, "
                "rather than applying its opposite silently.\n");
    break;

  case task_Jacobian_force:
    // checks below do not apply to extended-system colvars
    if ( !tasks[task_extended_lagrangian] ) {
      enable(task_gradients);

      if (!b_Jacobian_force) {
        cvm::error("Error: colvar \""+this->name+
                          "\" does not have Jacobian forces implemented.\n",
                  INPUT_ERROR);
      }
      if (!b_linear) {
        cvm::error("Error: colvar \""+this->name+
                          "\" must be defined as a linear combination "
                          "to calculate the Jacobian force.\n",
                  INPUT_ERROR);
      }
      if (cvm::debug())
        cvm::log("Enabling calculation of the Jacobian force "
                  "on this colvar.\n");
    }
    fj.type(this->type());
    break;

  case task_system_force:
    if (!tasks[task_extended_lagrangian]) {
      if (!b_inverse_gradients) {
        cvm::error("Error: one or more of the components of "
                          "colvar \""+this->name+
                          "\" does not support system force calculation.\n",
                  INPUT_ERROR);
      }
      cvm::request_system_force();
    }
    ft.type(this->type());
    ft_reported.type(this->type());
    break;

  case task_output_applied_force:
  case task_lower_wall:
  case task_upper_wall:
    // all of the above require gradients
    enable(task_gradients);
    break;

  case task_fdiff_velocity:
    x_old.type(this->type());
    v_fdiff.type(this->type());
    v_reported.type(this->type());
    break;

  case task_output_velocity:
    enable(task_fdiff_velocity);
    break;

  case task_grid:
    if (this->type() != colvarvalue::type_scalar) {
      cvm::error("Cannot calculate a grid for collective variable, \""+
                        this->name+"\", because its value is not a scalar number.\n",
                  INPUT_ERROR);
    }
    break;

  case task_extended_lagrangian:
    enable(task_gradients);
    v_reported.type(this->type());
    break;

  case task_lower_boundary:
  case task_upper_boundary:
    if (this->type() != colvarvalue::type_scalar) {
      cvm::error("Error: this colvar is not a scalar value "
                        "and cannot produce a grid.\n",
                INPUT_ERROR);
    }
    break;

  case task_output_value:
  case task_runave:
  case task_corrfunc:
  case task_ntot:
  case task_langevin:
  case task_output_energy:
  case task_scripted:
    break;

  case task_gradients:
    f.type  (this->type());
    fb.type(this->type());
    break;

  case task_collect_gradients:
    if (this->type() != colvarvalue::type_scalar) {
      cvm::error("Collecting atomic gradients for non-scalar collective variable \""+
                        this->name+"\" is not yet implemented.\n",
                  INPUT_ERROR);
    }

    enable(task_gradients);
    if (atom_ids.size() == 0) {
      build_atom_list();
    }
    break;
  }

  tasks[t] = true;
  return (cvm::get_error() ? COLVARS_ERROR : COLVARS_OK);
}


void colvar::disable(colvar::task const &t)
{
  // check dependencies
  switch (t) {
  case task_gradients:
    disable(task_upper_wall);
    disable(task_lower_wall);
    disable(task_output_applied_force);
    disable(task_system_force);
    disable(task_Jacobian_force);
    break;

  case task_system_force:
    disable(task_output_system_force);
    break;

  case task_Jacobian_force:
    disable(task_report_Jacobian_force);
    break;

  case task_fdiff_velocity:
    disable(task_output_velocity);
    break;

  case task_lower_boundary:
  case task_upper_boundary:
    disable(task_grid);
    break;

  case task_extended_lagrangian:
  case task_report_Jacobian_force:
  case task_output_value:
  case task_output_velocity:
  case task_output_applied_force:
  case task_output_system_force:
  case task_runave:
  case task_corrfunc:
  case task_grid:
  case task_lower_wall:
  case task_upper_wall:
  case task_ntot:
  case task_langevin:
  case task_output_energy:
  case task_collect_gradients:
  case task_scripted:
    break;
  }

  tasks[t] = false;
}


void colvar::setup() {
  // loop over all components to reset masses of all groups
  for (size_t i = 0; i < cvcs.size(); i++) {
    for (size_t ig = 0; ig < cvcs[i]->atom_groups.size(); ig++) {
      cvm::atom_group &atoms = *(cvcs[i]->atom_groups[ig]);
      atoms.read_positions();
      atoms.reset_mass(name,i,ig);
    }
  }
}


colvar::~colvar()
{
  for (size_t i = 0; i < cvcs.size(); i++) {
    delete cvcs[i];
  }

  // remove reference to this colvar from the CVM
  for (std::vector<colvar *>::iterator cvi = cvm::colvars.begin();
       cvi != cvm::colvars.end();
       ++cvi) {
    if ( *cvi == this) {
      cvm::colvars.erase(cvi);
      break;
    }
  }
}



// ******************** CALC FUNCTIONS ********************


void colvar::calc()
{
  size_t i, ig;
  if (cvm::debug())
    cvm::log("Calculating colvar \""+this->name+"\".\n");

  // prepare atom groups for calculation
  if (cvm::debug())
    cvm::log("Collecting data from atom groups.\n");
  for (i = 0; i < cvcs.size(); i++) {
    for (ig = 0; ig < cvcs[i]->atom_groups.size(); ig++) {
      cvm::atom_group &atoms = *(cvcs[i]->atom_groups[ig]);
      atoms.reset_atoms_data();
      atoms.read_positions();
      if (atoms.b_center || atoms.b_rotate) {
        atoms.calc_apply_roto_translation();
      }
      // each atom group will take care of its own ref_pos_group, if defined
    }
  }
////  Don't try to get atom velocities, as no back-end currently implements it
//   if (tasks[task_output_velocity] && !tasks[task_fdiff_velocity]) {
//     for (i = 0; i < cvcs.size(); i++) {
//       for (ig = 0; ig < cvcs[i]->atom_groups.size(); ig++) {
//         cvcs[i]->atom_groups[ig]->read_velocities();
//       }
//     }
//   }
  if (tasks[task_system_force]) {
    for (i = 0; i < cvcs.size(); i++) {
      for (ig = 0; ig < cvcs[i]->atom_groups.size(); ig++) {
        cvcs[i]->atom_groups[ig]->read_system_forces();
      }
    }
  }

  // calculate the value of the colvar

  if (cvm::debug())
    cvm::log("Calculating colvar components.\n");
  x.reset();

  // First, update component values
  for (i = 0; i < cvcs.size(); i++) {
    cvm::increase_depth();
    (cvcs[i])->calc_value();
    cvm::decrease_depth();
    if (cvm::debug())
      cvm::log("Colvar component no. "+cvm::to_str(i+1)+
                " within colvar \""+this->name+"\" has value "+
                cvm::to_str((cvcs[i])->value(),
                cvm::cv_width, cvm::cv_prec)+".\n");
  }

  // Then combine them appropriately
  if (tasks[task_scripted]) {
    // cvcs combined by user script
    int res = cvm::proxy->run_colvar_callback(scripted_function, sorted_cvc_values, x);
    if (res == COLVARS_NOT_IMPLEMENTED) {
      cvm::error("Scripted colvars are not implemented.");
      return;
    }
    if (res != COLVARS_OK) {
      cvm::error("Error running scripted colvar");
      return;
    }
  } else if (x.type() == colvarvalue::type_scalar) {
    // polynomial combination allowed
    for (i = 0; i < cvcs.size(); i++) {
      x += (cvcs[i])->sup_coeff *
      ( ((cvcs[i])->sup_np != 1) ?
        std::pow((cvcs[i])->value().real_value, (cvcs[i])->sup_np) :
        (cvcs[i])->value().real_value );
    }
  } else {
    // only linear combination allowed
    for (i = 0; i < cvcs.size(); i++) {
      x += (cvcs[i])->sup_coeff * (cvcs[i])->value();
    }
  }

  if (cvm::debug())
    cvm::log("Colvar \""+this->name+"\" has value "+
              cvm::to_str(x, cvm::cv_width, cvm::cv_prec)+".\n");

  if (tasks[task_gradients]) {

    if (cvm::debug())
      cvm::log("Calculating gradients of colvar \""+this->name+"\".\n");

    for (i = 0; i < cvcs.size(); i++) {
      // calculate the gradients of each component
      cvm::increase_depth();

      (cvcs[i])->calc_gradients();

      // if requested, propagate (via chain rule) the gradients above
      // to the atoms used to define the roto-translation
      for (ig = 0; ig < cvcs[i]->atom_groups.size(); ig++) {
        if (cvcs[i]->atom_groups[ig]->b_fit_gradients)
          cvcs[i]->atom_groups[ig]->calc_fit_gradients();
      }

      cvm::decrease_depth();
    }

    if (cvm::debug())
      cvm::log("Done calculating gradients of colvar \""+this->name+"\".\n");

    if (tasks[task_collect_gradients]) {

      if (tasks[task_scripted]) {
        cvm::error("Collecting atomic gradients is not implemented for "
          "scripted colvars.");
        return;
      }

      // Collect the atomic gradients inside colvar object
      for (unsigned int a = 0; a < atomic_gradients.size(); a++) {
        atomic_gradients[a].reset();
      }
      for (i = 0; i < cvcs.size(); i++) {
        // Coefficient: d(a * x^n) = a * n * x^(n-1) * dx
        cvm::real coeff = (cvcs[i])->sup_coeff * cvm::real((cvcs[i])->sup_np) *
          std::pow((cvcs[i])->value().real_value, (cvcs[i])->sup_np-1);

        for (size_t j = 0; j < cvcs[i]->atom_groups.size(); j++) {

          // If necessary, apply inverse rotation to get atomic
          // gradient in the laboratory frame
          if (cvcs[i]->atom_groups[j]->b_rotate) {
            cvm::rotation const rot_inv = cvcs[i]->atom_groups[j]->rot.inverse();

            for (size_t k = 0; k < cvcs[i]->atom_groups[j]->size(); k++) {
              int a = std::lower_bound(atom_ids.begin(), atom_ids.end(),
                  cvcs[i]->atom_groups[j]->at(k).id) - atom_ids.begin();
              atomic_gradients[a] += coeff *
                rot_inv.rotate(cvcs[i]->atom_groups[j]->at(k).grad);
            }

          } else {

            for (size_t k = 0; k < cvcs[i]->atom_groups[j]->size(); k++) {
              int a = std::lower_bound(atom_ids.begin(), atom_ids.end(),
                  cvcs[i]->atom_groups[j]->at(k).id) - atom_ids.begin();
              atomic_gradients[a] += coeff * cvcs[i]->atom_groups[j]->at(k).grad;
            }
          }
        }
      }
    }
  }

  if (tasks[task_system_force]) {

    if (tasks[task_scripted]) {
      // TODO see if this could reasonably be done in a generic way
      // from generic inverse gradients
      cvm::error("System force is not implemented for "
        "scripted colvars.");
      return;
    }
    if (cvm::debug())
      cvm::log("Calculating system force of colvar \""+this->name+"\".\n");

    ft.reset();

    // if (!tasks[task_extended_lagrangian] && (cvm::step_relative() > 0)) {
    // Disabled check to allow for explicit system force calculation
    // even with extended Lagrangian

    if (cvm::step_relative() > 0) {
      // get from the cvcs the system forces from the PREVIOUS step
      for (i = 0; i < cvcs.size(); i++) {
        (cvcs[i])->calc_force_invgrads();
        // linear combination is assumed
        cvm::increase_depth();
        ft += (cvcs[i])->system_force() / ((cvcs[i])->sup_coeff * cvm::real(cvcs.size()));
        cvm::decrease_depth();
      }
    }

    if (tasks[task_report_Jacobian_force]) {
      // add the Jacobian force to the system force, and don't apply any silent
      // correction internally: biases such as colvarbias_abf will handle it
      ft += fj;
    }

    if (cvm::debug())
      cvm::log("Done calculating system force of colvar \""+this->name+"\".\n");
  }

  if (tasks[task_fdiff_velocity]) {
    // calculate the velocity by finite differences
    if (cvm::step_relative() == 0)
      x_old = x;
    else {
      v_fdiff = fdiff_velocity(x_old, x);
      v_reported = v_fdiff;
    }
  }

  if (tasks[task_extended_lagrangian]) {

    // initialize the restraint center in the first step to the value
    // just calculated from the cvcs
    // TODO: put it in the restart information
    if (cvm::step_relative() == 0) {
      xr = x;
      vr = 0.0; // (already 0; added for clarity)
    }

    // report the restraint center as "value"
    x_reported = xr;
    v_reported = vr;
    // the "system force" with the extended Lagrangian is just the
    // harmonic term acting on the extended coordinate
    // Note: this is the force for current timestep
    ft_reported = (-0.5 * ext_force_k) * this->dist2_lgrad(xr, x);

  } else {

    x_reported = x;
    ft_reported = ft;
  }

  if (cvm::debug())
    cvm::log("Done calculating colvar \""+this->name+"\".\n");
}


cvm::real colvar::update()
{
  if (cvm::debug())
    cvm::log("Updating colvar \""+this->name+"\".\n");


  // set to zero the applied force
  f.reset();

  // add the biases' force, which at this point should already have
  // been summed over each bias using this colvar
  f += fb;


  if (tasks[task_lower_wall] || tasks[task_upper_wall]) {

    // wall force
    colvarvalue fw(this->type());

    // if the two walls are applied concurrently, decide which is the
    // closer one (on a periodic colvar, both walls may be applicable
    // at the same time)
    if ( (!tasks[task_upper_wall]) ||
         (this->dist2(x, lower_wall) < this->dist2(x, upper_wall)) ) {

      cvm::real const grad = this->dist2_lgrad(x, lower_wall);
      if (grad < 0.0) {
        fw = -0.5 * lower_wall_k * grad;
        if (cvm::debug())
          cvm::log("Applying a lower wall force("+
                    cvm::to_str(fw)+") to \""+this->name+"\".\n");
        f += fw;

      }

    } else {

      cvm::real const grad = this->dist2_lgrad(x, upper_wall);
      if (grad > 0.0) {
        fw = -0.5 * upper_wall_k * grad;
        if (cvm::debug())
          cvm::log("Applying an upper wall force("+
                    cvm::to_str(fw)+") to \""+this->name+"\".\n");
        f += fw;
      }
    }
  }

  if (tasks[task_Jacobian_force]) {
    size_t i;
    cvm::increase_depth();
    for (i = 0; i < cvcs.size(); i++) {
      (cvcs[i])->calc_Jacobian_derivative();
    }
    cvm::decrease_depth();

    fj.reset();
    for (i = 0; i < cvcs.size(); i++) {
      // linear combination is assumed
      fj += 1.0 / ( cvm::real(cvcs.size()) *  cvm::real((cvcs[i])->sup_coeff) ) *
        (cvcs[i])->Jacobian_derivative();
    }
    fj *= cvm::boltzmann() * cvm::temperature();

    // the instantaneous Jacobian force was not included in the reported system force;
    // instead, it is subtracted from the applied force (silent Jacobian correction)
    if (! tasks[task_report_Jacobian_force])
      f -= fj;
  }


  if (tasks[task_extended_lagrangian]) {

    cvm::real dt = cvm::dt();
    cvm::real f_ext;

    // the total force is applied to the fictitious mass, while the
    // atoms only feel the harmonic force
    // fr: extended coordinate force (without harmonic spring), for output in trajectory
    // f_ext: total force on extended coordinate (including harmonic spring)
    // f: - initially, external biasing force
    //    -  after this code block, colvar force to be applied to atomic coordinates, ie. spring force
    fr    = f;
    f_ext = f + (-0.5 * ext_force_k) * this->dist2_lgrad(xr, x);
    f     =     (-0.5 * ext_force_k) * this->dist2_rgrad(xr, x);

    // leapfrog: starting from x_i, f_i, v_(i-1/2)
    vr  += (0.5 * dt) * f_ext / ext_mass;
    // Because of leapfrog, kinetic energy at time i is approximate
    kinetic_energy = 0.5 * ext_mass * vr * vr;
    potential_energy = 0.5 * ext_force_k * this->dist2(xr, x);
    // leap to v_(i+1/2)
    if (tasks[task_langevin]) {
      vr -= dt * ext_gamma * vr.real_value;
      vr += dt * ext_sigma * cvm::rand_gaussian() / ext_mass;
    }
    vr  += (0.5 * dt) * f_ext / ext_mass;
    xr  += dt * vr;
    xr.apply_constraints();
    if (this->b_periodic) this->wrap(xr);
  }


  if (tasks[task_fdiff_velocity]) {
    // set it for the next step
    x_old = x;
  }

  if (cvm::debug())
    cvm::log("Done updating colvar \""+this->name+"\".\n");
  return (potential_energy + kinetic_energy);
}


void colvar::communicate_forces()
{
  size_t i;
  if (cvm::debug())
    cvm::log("Communicating forces from colvar \""+this->name+"\".\n");

  if (tasks[task_scripted]) {
    std::vector<colvarvalue> func_grads(cvcs.size());
    int res = cvm::proxy->run_colvar_gradient_callback(scripted_function, sorted_cvc_values, func_grads);

    if (res == COLVARS_NOT_IMPLEMENTED) {
      cvm::error("Colvar gradient scripts are not implemented.");
      return;
    }
    if (res != COLVARS_OK) {
      cvm::error("Error running colvar gradient script");
      return;
    }

    for (i = 0; i < cvcs.size(); i++) {
      cvm::increase_depth();
      // Force is scalar times colvarvalue (scalar or vector)
      // Note: this can only handle scalar colvars (scalar values of f)
      // A non-scalar colvar would need the gradient to be expressed
      // as an order-2 tensor
      (cvcs[i])->apply_force(f.real_value * func_grads[i]);
      cvm::decrease_depth();
    }
  } else if (x.type() == colvarvalue::type_scalar) {

    for (i = 0; i < cvcs.size(); i++) {
      cvm::increase_depth();
      (cvcs[i])->apply_force(f * (cvcs[i])->sup_coeff *
                              cvm::real((cvcs[i])->sup_np) *
                              (std::pow((cvcs[i])->value().real_value,
                                      (cvcs[i])->sup_np-1)) );
      cvm::decrease_depth();
    }

  } else {

    for (i = 0; i < cvcs.size(); i++) {
      cvm::increase_depth();
      (cvcs[i])->apply_force(f * (cvcs[i])->sup_coeff);
      cvm::decrease_depth();
    }
  }

  if (cvm::debug())
    cvm::log("Done communicating forces from colvar \""+this->name+"\".\n");
}



// ******************** METRIC FUNCTIONS ********************
// Use the metrics defined by \link cvc \endlink objects


bool colvar::periodic_boundaries(colvarvalue const &lb, colvarvalue const &ub) const
{
  if ( (!tasks[task_lower_boundary]) || (!tasks[task_upper_boundary]) ) {
    cvm::log("Error: requesting to histogram the "
                      "collective variable \""+this->name+"\", but a "
                      "pair of lower and upper boundaries must be "
                      "defined.\n");
    cvm::set_error_bits(INPUT_ERROR);
  }

  if (period > 0.0) {
    if ( ((std::sqrt(this->dist2(lb, ub))) / this->width)
         < 1.0E-10 ) {
      return true;
    }
  }

  return false;
}

bool colvar::periodic_boundaries() const
{
  if ( (!tasks[task_lower_boundary]) || (!tasks[task_upper_boundary]) ) {
    cvm::error("Error: requesting to histogram the "
                      "collective variable \""+this->name+"\", but a "
                      "pair of lower and upper boundaries must be "
                      "defined.\n");
  }

  return periodic_boundaries(lower_boundary, upper_boundary);
}


cvm::real colvar::dist2(colvarvalue const &x1,
                         colvarvalue const &x2) const
{
  if (b_homogeneous) {
    return (cvcs[0])->dist2(x1, x2);
  } else {
    return x1.dist2(x2);
  }
}

colvarvalue colvar::dist2_lgrad(colvarvalue const &x1,
                                 colvarvalue const &x2) const
{
  if (b_homogeneous) {
    return (cvcs[0])->dist2_lgrad(x1, x2);
  } else {
    return x1.dist2_grad(x2);
  }
}

colvarvalue colvar::dist2_rgrad(colvarvalue const &x1,
                                 colvarvalue const &x2) const
{
  if (b_homogeneous) {
    return (cvcs[0])->dist2_rgrad(x1, x2);
  } else {
    return x2.dist2_grad(x1);
  }
}

void colvar::wrap(colvarvalue &x) const
{
  if (b_homogeneous) {
    (cvcs[0])->wrap(x);
  }
  return;
}


// ******************** INPUT FUNCTIONS ********************

std::istream & colvar::read_restart(std::istream &is)
{
  size_t const start_pos = is.tellg();

  std::string conf;
  if ( !(is >> colvarparse::read_block("colvar", conf)) ) {
    // this is not a colvar block
    is.clear();
    is.seekg(start_pos, std::ios::beg);
    is.setstate(std::ios::failbit);
    return is;
  }

  {
    std::string check_name = "";
    if ( (get_keyval(conf, "name", check_name,
                      std::string(""), colvarparse::parse_silent)) &&
         (check_name != name) )  {
      cvm::error("Error: the state file does not match the "
                        "configuration file, at colvar \""+name+"\".\n");
    }
    if (check_name.size() == 0) {
      cvm::error("Error: Collective variable in the "
                        "restart file without any identifier.\n");
    }
  }

  if ( !(get_keyval(conf, "x", x,
                     colvarvalue(x.type()), colvarparse::parse_silent)) ) {
    cvm::log("Error: restart file does not contain "
              "the value of the colvar \""+
              name+"\" .\n");
  } else {
    cvm::log("Restarting collective variable \""+name+"\" from value: "+
              cvm::to_str(x)+"\n");
  }

  if (tasks[colvar::task_extended_lagrangian]) {

    if ( !(get_keyval(conf, "extended_x", xr,
                       colvarvalue(x.type()), colvarparse::parse_silent)) &&
         !(get_keyval(conf, "extended_v", vr,
                       colvarvalue(x.type()), colvarparse::parse_silent)) ) {
      cvm::log("Error: restart file does not contain "
                "\"extended_x\" or \"extended_v\" for the colvar \""+
                name+"\", but you requested \"extendedLagrangian\".\n");
    }
  }

  if (tasks[task_extended_lagrangian]) {
    x_reported = xr;
  } else {
    x_reported = x;
  }

  if (tasks[task_output_velocity]) {

    if ( !(get_keyval(conf, "v", v_fdiff,
                       colvarvalue(x.type()), colvarparse::parse_silent)) ) {
      cvm::log("Error: restart file does not contain "
                "the velocity for the colvar \""+
                name+"\", but you requested \"outputVelocity\".\n");
    }

    if (tasks[task_extended_lagrangian]) {
      v_reported = vr;
    } else {
      v_reported = v_fdiff;
    }
  }

  return is;
}


std::istream & colvar::read_traj(std::istream &is)
{
  size_t const start_pos = is.tellg();

  if (tasks[task_output_value]) {

    if (!(is >> x)) {
      cvm::log("Error: in reading the value of colvar \""+
                this->name+"\" from trajectory.\n");
      is.clear();
      is.seekg(start_pos, std::ios::beg);
      is.setstate(std::ios::failbit);
      return is;
    }

    if (tasks[task_extended_lagrangian]) {
      is >> xr;
      x_reported = xr;
    } else {
      x_reported = x;
    }
  }

  if (tasks[task_output_velocity]) {

    is >> v_fdiff;

    if (tasks[task_extended_lagrangian]) {
      is >> vr;
      v_reported = vr;
    } else {
      v_reported = v_fdiff;
    }
  }

  if (tasks[task_output_system_force]) {
    is >> ft;
    ft_reported = ft;
  }

  if (tasks[task_output_applied_force]) {
    is >> f;
  }

  return is;
}


// ******************** OUTPUT FUNCTIONS ********************

std::ostream & colvar::write_restart(std::ostream &os) {

  os << "colvar {\n"
     << "  name " << name << "\n"
     << "  x "
     << std::setprecision(cvm::cv_prec)
     << std::setw(cvm::cv_width)
     << x << "\n";

  if (tasks[task_output_velocity]) {
    os << "  v "
       << std::setprecision(cvm::cv_prec)
       << std::setw(cvm::cv_width)
       << v_reported << "\n";
  }

  if (tasks[task_extended_lagrangian]) {
    os << "  extended_x "
       << std::setprecision(cvm::cv_prec)
       << std::setw(cvm::cv_width)
       << xr << "\n"
       << "  extended_v "
       << std::setprecision(cvm::cv_prec)
       << std::setw(cvm::cv_width)
       << vr << "\n";
  }

  os << "}\n\n";

  return os;
}


std::ostream & colvar::write_traj_label(std::ostream & os)
{
  size_t const this_cv_width = x.output_width(cvm::cv_width);

  os << " ";

  if (tasks[task_output_value]) {

    os << " "
       << cvm::wrap_string(this->name, this_cv_width);

    if (tasks[task_extended_lagrangian]) {
      // extended DOF
      os << " r_"
         << cvm::wrap_string(this->name, this_cv_width-2);
    }
  }

  if (tasks[task_output_velocity]) {

    os << " v_"
       << cvm::wrap_string(this->name, this_cv_width-2);

    if (tasks[task_extended_lagrangian]) {
      // extended DOF
      os << " vr_"
         << cvm::wrap_string(this->name, this_cv_width-3);
    }
  }

  if (tasks[task_output_energy]) {
    os << " Ep_"
       << cvm::wrap_string(this->name, this_cv_width-3)
       << " Ek_"
       << cvm::wrap_string(this->name, this_cv_width-3);
  }

  if (tasks[task_output_system_force]) {
    os << " fs_"
       << cvm::wrap_string(this->name, this_cv_width-3);
  }

  if (tasks[task_output_applied_force]) {
    os << " fa_"
       << cvm::wrap_string(this->name, this_cv_width-3);
  }

  return os;
}


std::ostream & colvar::write_traj(std::ostream &os)
{
  os << " ";

  if (tasks[task_output_value]) {

    if (tasks[task_extended_lagrangian]) {
      os << " "
         << std::setprecision(cvm::cv_prec) << std::setw(cvm::cv_width)
         << x;
    }

    os << " "
       << std::setprecision(cvm::cv_prec) << std::setw(cvm::cv_width)
       << x_reported;
  }

  if (tasks[task_output_velocity]) {

    if (tasks[task_extended_lagrangian]) {
      os << " "
         << std::setprecision(cvm::cv_prec) << std::setw(cvm::cv_width)
         << v_fdiff;
    }

    os << " "
       << std::setprecision(cvm::cv_prec) << std::setw(cvm::cv_width)
       << v_reported;
  }

  if (tasks[task_output_energy]) {
    os << " "
       << std::setprecision(cvm::cv_prec) << std::setw(cvm::cv_width)
       << potential_energy
       << " "
       << kinetic_energy;
  }


  if (tasks[task_output_system_force]) {
    os << " "
       << std::setprecision(cvm::cv_prec) << std::setw(cvm::cv_width)
       << ft_reported;
  }

  if (tasks[task_output_applied_force]) {
    if (tasks[task_extended_lagrangian]) {
      os << " "
         << std::setprecision(cvm::cv_prec) << std::setw(cvm::cv_width)
         << fr;
    } else {
      os << " "
         << std::setprecision(cvm::cv_prec) << std::setw(cvm::cv_width)
         << f;
    }
  }

  return os;
}

int colvar::write_output_files()
{
  if (cvm::b_analysis) {

    if (acf.size()) {
      cvm::log("Writing acf to file \""+acf_outfile+"\".\n");

      std::ofstream acf_os(acf_outfile.c_str());
      if (! acf_os.good()) {
        cvm::error("Cannot open file \""+acf_outfile+"\".\n", FILE_ERROR);
      }
      write_acf(acf_os);
      acf_os.close();
    }

    if (runave_os.good()) {
      runave_os.close();
    }
  }
  return (cvm::get_error() ? COLVARS_ERROR : COLVARS_OK);
}



// ******************** ANALYSIS FUNCTIONS ********************

void colvar::analyse()
{
  if (tasks[task_runave]) {
    calc_runave();
  }

  if (tasks[task_corrfunc]) {
    calc_acf();
  }
}


inline void history_add_value(size_t const           &history_length,
                               std::list<colvarvalue> &history,
                               colvarvalue const      &new_value)
{
  history.push_front(new_value);
  if (history.size() > history_length)
    history.pop_back();
}

inline void history_incr(std::list< std::list<colvarvalue> >           &history,
                          std::list< std::list<colvarvalue> >::iterator &history_p)
{
  if ((++history_p) == history.end())
    history_p = history.begin();
}


int colvar::calc_acf()
{
  // using here an acf_stride-long list of vectors for either
  // coordinates(acf_x_history) or velocities (acf_v_history); each vector can
  // contain up to acf_length values, which are contiguous in memory
  // representation but separated by acf_stride in the time series;
  // the pointer to each vector is changed at every step

  if (acf_x_history.empty() && acf_v_history.empty()) {

    // first-step operations

    colvar *cfcv = (acf_colvar_name.size() ?
                    cvm::colvar_by_name(acf_colvar_name) :
                    this);
    if (cfcv->type() != this->type()) {
      cvm::error("Error: correlation function between \""+cfcv->name+
                        "\" and \""+this->name+"\" cannot be calculated, "
                        "because their value types are different.\n",
                        INPUT_ERROR);
    }
    acf_nframes = 0;

    cvm::log("Colvar \""+this->name+"\": initializing ACF calculation.\n");

    if (acf.size() < acf_length+1)
      acf.resize(acf_length+1, 0.0);

    size_t i;
    switch (acf_type) {

    case acf_vel:
      // allocate space for the velocities history
      for (i = 0; i < acf_stride; i++) {
        acf_v_history.push_back(std::list<colvarvalue>());
      }
      acf_v_history_p = acf_v_history.begin();
      break;

    case acf_coor:
    case acf_p2coor:
      // allocate space for the coordinates history
      for (i = 0; i < acf_stride; i++) {
        acf_x_history.push_back(std::list<colvarvalue>());
      }
      acf_x_history_p = acf_x_history.begin();
      break;

    default:
      break;
    }

  } else {

    colvar *cfcv = (acf_colvar_name.size() ?
                    cvm::colvar_by_name(acf_colvar_name) :
                    this);

    switch (acf_type) {

    case acf_vel:

      if (tasks[task_fdiff_velocity]) {
        // calc() should do this already, but this only happens in a
        // simulation; better do it again in case a trajectory is
        // being read
        v_reported = v_fdiff = fdiff_velocity(x_old, cfcv->value());
      }

      calc_vel_acf((*acf_v_history_p), cfcv->velocity());
      // store this value in the history
      history_add_value(acf_length+acf_offset, *acf_v_history_p, cfcv->velocity());
      // if stride is larger than one, cycle among different histories
      history_incr(acf_v_history, acf_v_history_p);
      break;

    case acf_coor:

      calc_coor_acf((*acf_x_history_p), cfcv->value());
      history_add_value(acf_length+acf_offset, *acf_x_history_p, cfcv->value());
      history_incr(acf_x_history, acf_x_history_p);
      break;

    case acf_p2coor:

      calc_p2coor_acf((*acf_x_history_p), cfcv->value());
      history_add_value(acf_length+acf_offset, *acf_x_history_p, cfcv->value());
      history_incr(acf_x_history, acf_x_history_p);
      break;

    default:
      break;
    }
  }

  if (tasks[task_fdiff_velocity]) {
    // set it for the next step
    x_old = x;
  }
  return (cvm::get_error() ? COLVARS_ERROR : COLVARS_OK);
}


int colvar::calc_vel_acf(std::list<colvarvalue> &v_list,
                           colvarvalue const      &v)
{
  // loop over stored velocities and add to the ACF, but only the
  // length is sufficient to hold an entire row of ACF values
  if (v_list.size() >= acf_length+acf_offset) {
    std::list<colvarvalue>::iterator  vs_i = v_list.begin();
    std::vector<cvm::real>::iterator acf_i = acf.begin();

    for (size_t i = 0; i < acf_offset; i++)
      ++vs_i;

    // current vel with itself
    *(acf_i) += v.norm2();
    ++acf_i;

    // inner products of previous velocities with current (acf_i and
    // vs_i are updated)
    colvarvalue::inner_opt(v, vs_i, v_list.end(), acf_i);

    acf_nframes++;
  }
  return (cvm::get_error() ? COLVARS_ERROR : COLVARS_OK);
}


void colvar::calc_coor_acf(std::list<colvarvalue> &x_list,
                            colvarvalue const      &x)
{
  // same as above but for coordinates
  if (x_list.size() >= acf_length+acf_offset) {
    std::list<colvarvalue>::iterator  xs_i = x_list.begin();
    std::vector<cvm::real>::iterator acf_i = acf.begin();

    for (size_t i = 0; i < acf_offset; i++)
      ++xs_i;

    *(acf_i++) += x.norm2();

    colvarvalue::inner_opt(x, xs_i, x_list.end(), acf_i);

    acf_nframes++;
  }
}


void colvar::calc_p2coor_acf(std::list<colvarvalue> &x_list,
                              colvarvalue const      &x)
{
  // same as above but with second order Legendre polynomial instead
  // of just the scalar product
  if (x_list.size() >= acf_length+acf_offset) {
    std::list<colvarvalue>::iterator  xs_i = x_list.begin();
    std::vector<cvm::real>::iterator acf_i = acf.begin();

    for (size_t i = 0; i < acf_offset; i++)
      ++xs_i;

    // value of P2(0) = 1
    *(acf_i++) += 1.0;

    colvarvalue::p2leg_opt(x, xs_i, x_list.end(), acf_i);

    acf_nframes++;
  }
}


void colvar::write_acf(std::ostream &os)
{
  if (!acf_nframes)
    cvm::log("Warning: ACF was not calculated (insufficient frames).\n");
  os.setf(std::ios::scientific, std::ios::floatfield);
  os << "# Autocorrelation function for collective variable \""
     << this->name << "\"\n";
  // one frame is used for normalization, the statistical sample is
  // hence decreased
  os << "# nframes = " << (acf_normalize ?
                           acf_nframes - 1 :
                           acf_nframes) << "\n";

  cvm::real const acf_norm = acf.front() / cvm::real(acf_nframes);
  std::vector<cvm::real>::iterator acf_i;
  size_t it = acf_offset;
  for (acf_i = acf.begin(); acf_i != acf.end(); ++acf_i) {
    os << std::setw(cvm::it_width) << acf_stride * (it++) << " "
       << std::setprecision(cvm::cv_prec)
       << std::setw(cvm::cv_width)
       << ( acf_normalize ?
            (*acf_i)/(acf_norm * cvm::real(acf_nframes)) :
            (*acf_i)/(cvm::real(acf_nframes)) ) << "\n";
  }
}


void colvar::calc_runave()
{
  if (x_history.empty()) {

    runave.type(x.type());
    runave.reset();

    // first-step operations

    if (cvm::debug())
      cvm::log("Colvar \""+this->name+
                "\": initializing running average calculation.\n");

    acf_nframes = 0;

    x_history.push_back(std::list<colvarvalue>());
    x_history_p = x_history.begin();

  } else {

    if ( (cvm::step_relative() % runave_stride) == 0) {

      if ((*x_history_p).size() >= runave_length-1) {

        runave = x;
        std::list<colvarvalue>::iterator xs_i;
        for (xs_i = (*x_history_p).begin();
             xs_i != (*x_history_p).end(); ++xs_i) {
          runave += (*xs_i);
        }
        runave *= 1.0 / cvm::real(runave_length);
        runave.apply_constraints();

        runave_variance = 0.0;
        runave_variance += this->dist2(x, runave);
        for (xs_i = (*x_history_p).begin();
             xs_i != (*x_history_p).end(); ++xs_i) {
          runave_variance += this->dist2(x, (*xs_i));
        }
        runave_variance *= 1.0 / cvm::real(runave_length-1);

        runave_os << std::setw(cvm::it_width) << cvm::step_relative()
                  << "  "
                  << std::setprecision(cvm::cv_prec) << std::setw(cvm::cv_width)
                  << runave << " "
                  << std::setprecision(cvm::cv_prec) << std::setw(cvm::cv_width)
                  << std::sqrt(runave_variance) << "\n";
      }

      history_add_value(runave_length, *x_history_p, x);
    }
  }

}

<|MERGE_RESOLUTION|>--- conflicted
+++ resolved
@@ -199,15 +199,9 @@
   if (!tasks[task_scripted]) {
     colvarvalue::Type const value_type = (cvcs[0])->type();
     if (cvm::debug())
-<<<<<<< HEAD
       cvm::log ("This collective variable is a "+
                 colvarvalue::type_desc(value_type)+", corresponding to "+
                 cvm::to_str (colvarvalue::num_df(value_type))+
-=======
-      cvm::log("This collective variable is a "+
-                colvarvalue::type_desc[value_type]+", corresponding to "+
-                cvm::to_str(colvarvalue::dof_num[value_type])+
->>>>>>> 009a45c6
                 " internal degrees of freedom.\n");
     x.type(value_type);
     x_reported.type(value_type);
