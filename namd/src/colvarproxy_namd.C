--- conflicted
+++ resolved
@@ -122,6 +122,7 @@
     cvm::log("atoms_ids = "+cvm::to_str(atoms_ids)+"\n");
     cvm::log("atoms_ncopies = "+cvm::to_str(atoms_ncopies)+"\n");
     cvm::log("atoms_masses = "+cvm::to_str(atoms_masses)+"\n");
+    cvm::log("atoms_charges = "+cvm::to_str(atoms_charges)+"\n");
     cvm::log("atoms_positions = "+cvm::to_str(atoms_positions)+"\n");
     cvm::log("atoms_total_forces = "+cvm::to_str(atoms_total_forces)+"\n");
     cvm::log("atoms_applied_forces = "+cvm::to_str(atoms_applied_forces)+"\n");
@@ -175,6 +176,9 @@
 
     // update mass
     atoms_masses[i] = Node::Object()->molecule->atommass(atoms_ids[i]);
+
+    // update charges
+    atoms_charges[i] = Node::Object()->molecule->atomcharge(atoms_ids[i]);
 
     // zero out mutable arrays
     atoms_positions[i] = cvm::rvector(0.0, 0.0, 0.0);
@@ -462,6 +466,7 @@
   int const index = add_atom_slot(aid);
   modifyRequestedAtoms().add(aid);
   atoms_masses[index] = Node::Object()->molecule->atommass(aid);
+  atoms_charges[index] = Node::Object()->molecule->atomcharge(aid);
   return index;
 }
 
@@ -511,6 +516,7 @@
   int const index = add_atom_slot(aid);
   modifyRequestedAtoms().add(aid);
   atoms_masses[index] = Node::Object()->molecule->atommass(aid);
+  atoms_charges[index] = Node::Object()->molecule->atomcharge(aid);
   return index;
 }
 
@@ -780,154 +786,4 @@
     NAMD_backup_file(filename, ".BAK");
   }
   return COLVARS_OK;
-<<<<<<< HEAD
-}
-
-
-size_t colvarproxy_namd::init_namd_atom(AtomID const &aid)
-{
-  modifyRequestedAtoms().add(aid);
-  for (size_t i = 0; i < colvars_atoms.size(); i++) {
-    if (colvars_atoms[i] == aid) {
-      // this atom id was already recorded
-      colvars_atoms_ncopies[i] += 1;
-      return i;
-    }
-  }
-
-  // allocate a new slot for this atom
-  colvars_atoms_ncopies.push_back(1);
-  colvars_atoms.push_back(aid);
-  positions.push_back(cvm::rvector());
-  total_forces.push_back(cvm::rvector());
-  applied_forces.push_back(cvm::rvector());
-
-  return (colvars_atoms.size()-1);
-}
-
-// atom member functions, NAMD specific implementations
-
-cvm::atom::atom(int const &atom_number)
-{
-  // NAMD internal numbering starts from zero
-  AtomID const aid(atom_number-1);
-
-  if (cvm::debug())
-    cvm::log("Adding atom "+cvm::to_str(aid+1)+
-             " for collective variables calculation.\n");
-
-  if ( (aid < 0) || (aid >= Node::Object()->molecule->numAtoms) ) {
-    cvm::error("Error: invalid atom number specified, "+
-               cvm::to_str(atom_number)+"\n");
-    return;
-  }
-  this->index = ((colvarproxy_namd *) cvm::proxy)->init_namd_atom(aid);
-  if (cvm::debug())
-    cvm::log("The index of this atom in the colvarproxy_namd arrays is "+
-             cvm::to_str(this->index)+".\n");
-  this->id = aid;
-  this->mass = Node::Object()->molecule->atommass(aid);
-  this->charge = Node::Object()->molecule->atomcharge (aid);
-  this->reset_data();
-}
-
-
-/// For AMBER topologies, the segment id is automatically set to
-/// "MAIN" (the segment id assigned by NAMD's AMBER topology parser),
-/// and is therefore optional when an AMBER topology is used
-cvm::atom::atom(cvm::residue_id const &residue,
-                std::string const     &atom_name,
-                std::string const     &segment_id)
-{
-  AtomID const aid =
-    (segment_id.size() ?
-     Node::Object()->molecule->get_atom_from_name(segment_id.c_str(),
-                                                  residue,
-                                                  atom_name.c_str()) :
-     Node::Object()->molecule->get_atom_from_name("MAIN",
-                                                  residue,
-                                                  atom_name.c_str()));
-
-
-  if (cvm::debug())
-    cvm::log("Adding atom \""+
-             atom_name+"\" in residue "+
-             cvm::to_str(residue)+
-             " (index "+cvm::to_str(aid)+
-             ") for collective variables calculation.\n");
-
-  if (aid < 0) {
-    // get_atom_from_name() has returned an error value
-    cvm::fatal_error("Error: could not find atom \""+
-                     atom_name+"\" in residue "+
-                     cvm::to_str(residue)+
-                     ( (segment_id != "MAIN") ?
-                       (", segment \""+segment_id+"\"") :
-                       ("") )+
-                     "\n");
-  }
-
-  this->index = ((colvarproxy_namd *) cvm::proxy)->init_namd_atom(aid);
-  if (cvm::debug())
-    cvm::log("The index of this atom in the colvarproxy_namd arrays is "+
-             cvm::to_str(this->index)+".\n");
-  this->id = aid;
-  this->mass = Node::Object()->molecule->atommass(aid);
-  this->charge = Node::Object()->molecule->atomcharge (aid);
-  this->reset_data();
-}
-
-
-// copy constructor
-cvm::atom::atom(cvm::atom const &a)
-  : index(a.index), id(a.id), mass(a.mass), charge (a.charge)
-{
-  // init_namd_atom() has already been called by a's constructor, no
-  // need to call it again
-
-  // need to increment the counter anyway
-  colvarproxy_namd *gm = (colvarproxy_namd *) cvm::proxy;
-  gm->colvars_atoms_ncopies[this->index] += 1;
-}
-
-
-cvm::atom::~atom()
-{
-  if (this->index >= 0) {
-    colvarproxy_namd *gm = (colvarproxy_namd *) cvm::proxy;
-    if (gm->colvars_atoms_ncopies[this->index] > 0)
-      gm->colvars_atoms_ncopies[this->index] -= 1;
-  }
-}
-
-
-void cvm::atom::read_position()
-{
-  colvarproxy_namd const * const gm = (colvarproxy_namd *) cvm::proxy;
-  this->pos = gm->positions[this->index];
-}
-
-
-void cvm::atom::read_velocity()
-{
-  cvm::fatal_error("Error: NAMD does not have yet a way to communicate "
-                   "atom velocities to the colvars.\n");
-}
-
-
-void cvm::atom::read_system_force()
-{
-  colvarproxy_namd const * const gm = (colvarproxy_namd *) cvm::proxy;
-  this->system_force = gm->total_forces[this->index] - gm->applied_forces[this->index];
-}
-
-
-void cvm::atom::apply_force(cvm::rvector const &new_force)
-{
-  colvarproxy_namd *gm = (colvarproxy_namd *) cvm::proxy;
-  gm->modifyForcedAtoms().add(this->id);
-  gm->modifyAppliedForces().add(Vector(new_force.x, new_force.y, new_force.z));
-}
-=======
-}
->>>>>>> 8d45a010
+}