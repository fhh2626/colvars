--- conflicted
+++ resolved
@@ -16,11 +16,7 @@
 #include "colvarvalue.h"
 
 #ifndef COLVARPROXY_VERSION
-<<<<<<< HEAD
-#define COLVARPROXY_VERSION "2016-10-11"
-=======
 #define COLVARPROXY_VERSION "2016-12-09"
->>>>>>> 27a2cca6
 #endif
 
 // For replica exchange
